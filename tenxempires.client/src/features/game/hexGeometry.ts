--- conflicted
+++ resolved
@@ -124,12 +124,7 @@
   
   // Fractional odd-r coordinates
   const row = y / spacing
-<<<<<<< HEAD
-  const rowInt = Math.floor(row)
-  const col = (x - width * 0.5 * (rowInt & 1)) / width
-=======
   const col = (x - width * 0.5 * (Math.floor(row) & 1)) / width
->>>>>>> faadf5d6
 
   // Convert to fractional cube coordinates
   const cubeX = col - (row - (rowInt & 1)) / 2
