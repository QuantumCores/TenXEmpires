openapi: 3.0.4
info:
  title: TenX Empires API
  description: REST API for TenX Empires - a turn-based strategy game (Version 1.0)
  contact:
    name: TenX Empires
    url: https://github.com/tenxempires
  version: v1
paths:
  /v1/analytics/batch:
    post:
      tags:
      - v1
      summary: Ingests a batch of analytics events with privacy-preserving pseudonymization and best-effort deduplication.
      requestBody:
        description: Batch of analytics events.
        content:
          application/json; version=1.0:
            schema:
              $ref: '#/components/schemas/AnalyticsBatchCommand'
            example:
              events:
              - eventType: turn_end
                gameId: 42
                turnNo: 5
<<<<<<< HEAD
                occurredAt: 2025-11-18T19:54:51.239426+00:00
                clientRequestId: f21ddd86-c584-446b-8a7c-67a4fe0dc0d6
=======
                occurredAt: 2025-11-20T16:50:24.7274882+00:00
                clientRequestId: 78023f2e-4b07-48aa-a7d4-fc4127392530
>>>>>>> 8be61be2
                payload:
                  fps: 58
                  latencyMs: 120
              - eventType: autosave
                gameId: 42
                turnNo: 5
<<<<<<< HEAD
                occurredAt: 2025-11-18T19:54:51.2395054+00:00
                clientRequestId: f038b25c-c043-49da-9dc1-62d62da4bf2f
=======
                occurredAt: 2025-11-20T16:50:24.7275952+00:00
                clientRequestId: ef2d3a57-6a51-4c70-9231-a24119b50508
>>>>>>> 8be61be2
                payload: 
          text/json; version=1.0:
            schema:
              $ref: '#/components/schemas/AnalyticsBatchCommand'
            example:
              events:
              - eventType: turn_end
                gameId: 42
                turnNo: 5
<<<<<<< HEAD
                occurredAt: 2025-11-18T19:54:51.239426+00:00
                clientRequestId: f21ddd86-c584-446b-8a7c-67a4fe0dc0d6
=======
                occurredAt: 2025-11-20T16:50:24.7274882+00:00
                clientRequestId: 78023f2e-4b07-48aa-a7d4-fc4127392530
>>>>>>> 8be61be2
                payload:
                  fps: 58
                  latencyMs: 120
              - eventType: autosave
                gameId: 42
                turnNo: 5
<<<<<<< HEAD
                occurredAt: 2025-11-18T19:54:51.2395054+00:00
                clientRequestId: f038b25c-c043-49da-9dc1-62d62da4bf2f
=======
                occurredAt: 2025-11-20T16:50:24.7275952+00:00
                clientRequestId: ef2d3a57-6a51-4c70-9231-a24119b50508
>>>>>>> 8be61be2
                payload: 
          application/*+json; version=1.0:
            schema:
              $ref: '#/components/schemas/AnalyticsBatchCommand'
            example:
              events:
              - eventType: turn_end
                gameId: 42
                turnNo: 5
<<<<<<< HEAD
                occurredAt: 2025-11-18T19:54:51.239426+00:00
                clientRequestId: f21ddd86-c584-446b-8a7c-67a4fe0dc0d6
=======
                occurredAt: 2025-11-20T16:50:24.7274882+00:00
                clientRequestId: 78023f2e-4b07-48aa-a7d4-fc4127392530
>>>>>>> 8be61be2
                payload:
                  fps: 58
                  latencyMs: 120
              - eventType: autosave
                gameId: 42
                turnNo: 5
<<<<<<< HEAD
                occurredAt: 2025-11-18T19:54:51.2395054+00:00
                clientRequestId: f038b25c-c043-49da-9dc1-62d62da4bf2f
=======
                occurredAt: 2025-11-20T16:50:24.7275952+00:00
                clientRequestId: ef2d3a57-6a51-4c70-9231-a24119b50508
>>>>>>> 8be61be2
                payload: 
      responses:
        202:
          description: Accepted with count of ingested events.
          content:
            application/json:
              schema:
                $ref: '#/components/schemas/AnalyticsBatchResponse'
              example:
                accepted: 2
        400:
          description: Invalid payload.
          content:
            application/json:
              schema:
                $ref: '#/components/schemas/ProblemDetails'
        429:
          description: Too many requests (rate-limited per identity).
          content:
            application/json:
              schema:
                $ref: '#/components/schemas/ProblemDetails'
        500:
          description: Server error.
  /v1/auth/keepalive:
    get:
      tags:
      - v1
      summary: Refreshes the authenticated session to extend sliding expiration.
      description: >-
        No response body. Used by the UI idle banner when the user opts to stay signed in.

        Response is marked no-store to prevent caching.
      responses:
        204:
          description: Session refreshed (or already valid). No content.
        401:
          description: Unauthorized - user is not authenticated.
          content:
            application/json:
              schema:
                $ref: '#/components/schemas/ApiErrorDto'
              example:
                code: UNAUTHORIZED
                message: User ID claim not found. User must be authenticated.
        429:
          description: Too many requests (rate limited).
          content:
            application/json:
              schema:
                $ref: '#/components/schemas/ApiErrorDto'
              example:
                code: RATE_LIMIT_EXCEEDED
                message: Too many requests. Please try again later.
        500:
          description: Unable to refresh session.
          content:
            application/json:
              schema:
                $ref: '#/components/schemas/ApiErrorDto'
              example:
                code: KEEPALIVE_FAILED
                message: Unable to refresh session.
  /v1/auth/me:
    get:
      tags:
      - v1
      summary: Returns information about the current authenticated user.
      responses:
        200:
          description: Returns the current user info.
        401:
          description: Unauthorized - user is not authenticated.
          content:
            application/json:
              schema:
                $ref: '#/components/schemas/ApiErrorDto'
              example:
                code: UNAUTHORIZED
                message: User ID claim not found. User must be authenticated.
  /v1/auth/register:
    post:
      tags:
      - v1
      summary: Registers a new account and signs the user in.
      requestBody:
        content:
          application/json; version=1.0:
            schema:
              $ref: '#/components/schemas/RegisterRequestDto'
          text/json; version=1.0:
            schema:
              $ref: '#/components/schemas/RegisterRequestDto'
          application/*+json; version=1.0:
            schema:
              $ref: '#/components/schemas/RegisterRequestDto'
      responses:
        204:
          description: Registered and signed in.
        400:
          description: Invalid input or user already exists.
          content:
            application/json:
              schema:
                $ref: '#/components/schemas/ApiErrorDto'
              example:
                code: INVALID_INPUT
                message: One or more validation errors occurred.
  /v1/auth/login:
    post:
      tags:
      - v1
      summary: Authenticates a user with email and password.
      requestBody:
        content:
          application/json; version=1.0:
            schema:
              $ref: '#/components/schemas/LoginRequestDto'
          text/json; version=1.0:
            schema:
              $ref: '#/components/schemas/LoginRequestDto'
          application/*+json; version=1.0:
            schema:
              $ref: '#/components/schemas/LoginRequestDto'
      responses:
        204:
          description: Signed in.
        400:
          description: Invalid credentials.
          content:
            application/json:
              schema:
                $ref: '#/components/schemas/ApiErrorDto'
              example:
                code: INVALID_INPUT
                message: One or more validation errors occurred.
  /v1/auth/logout:
    post:
      tags:
      - v1
      summary: Signs the current user out.
      responses:
        204:
          description: Signed out.
        401:
          description: Unauthorized.
          content:
            application/json:
              schema:
                $ref: '#/components/schemas/ApiErrorDto'
              example:
                code: UNAUTHORIZED
                message: User ID claim not found. User must be authenticated.
  /v1/auth/forgot-password:
    post:
      tags:
      - v1
      summary: Requests a password reset email for the specified account.
      description: >-
        Returns a generic success response regardless of whether the email exists to prevent account enumeration.

        If the email is associated with an account, a password reset link will be sent.
      requestBody:
        content:
          application/json; version=1.0:
            schema:
              $ref: '#/components/schemas/ForgotPasswordRequestDto'
          text/json; version=1.0:
            schema:
              $ref: '#/components/schemas/ForgotPasswordRequestDto'
          application/*+json; version=1.0:
            schema:
              $ref: '#/components/schemas/ForgotPasswordRequestDto'
      responses:
        204:
          description: Request processed (email sent if account exists).
        400:
          description: Invalid input.
          content:
            application/json:
              schema:
                $ref: '#/components/schemas/ApiErrorDto'
              example:
                code: INVALID_INPUT
                message: One or more validation errors occurred.
        429:
          description: Too many requests (rate limited).
          content:
            application/json:
              schema:
                $ref: '#/components/schemas/ApiErrorDto'
              example:
                code: RATE_LIMIT_EXCEEDED
                message: Too many requests. Please try again later.
  /v1/auth/resend-verification:
    post:
      tags:
      - v1
      summary: Resends the email verification link to the user's email address.
      description: >-
        If authenticated, uses the current user's email. If not authenticated and email is provided,

        sends verification email to that address. Returns success regardless of whether account exists

        to prevent account enumeration.
      requestBody:
        content:
          application/json; version=1.0:
            schema:
              $ref: '#/components/schemas/ResendVerificationRequestDto'
          text/json; version=1.0:
            schema:
              $ref: '#/components/schemas/ResendVerificationRequestDto'
          application/*+json; version=1.0:
            schema:
              $ref: '#/components/schemas/ResendVerificationRequestDto'
      responses:
        204:
          description: Verification email sent (if account exists and is unverified).
        400:
          description: Invalid input.
          content:
            application/json:
              schema:
                $ref: '#/components/schemas/ApiErrorDto'
              example:
                code: INVALID_INPUT
                message: One or more validation errors occurred.
        429:
          description: Too many requests (rate limited).
          content:
            application/json:
              schema:
                $ref: '#/components/schemas/ApiErrorDto'
              example:
                code: RATE_LIMIT_EXCEEDED
                message: Too many requests. Please try again later.
  /v1/auth/confirm-email:
    post:
      tags:
      - v1
      summary: Confirms a user's email address using the token sent via email.
      requestBody:
        content:
          application/json; version=1.0:
            schema:
              $ref: '#/components/schemas/ConfirmEmailRequestDto'
          text/json; version=1.0:
            schema:
              $ref: '#/components/schemas/ConfirmEmailRequestDto'
          application/*+json; version=1.0:
            schema:
              $ref: '#/components/schemas/ConfirmEmailRequestDto'
      responses:
        204:
          description: Email confirmed.
        400:
          description: Invalid input, token, or email.
          content:
            application/json:
              schema:
                $ref: '#/components/schemas/ApiErrorDto'
              example:
                code: UNAUTHORIZED
                message: User ID claim not found. User must be authenticated.
  /v1/auth/reset-password:
    post:
      tags:
      - v1
      summary: Completes a password reset using the provided token.
      requestBody:
        content:
          application/json; version=1.0:
            schema:
              $ref: '#/components/schemas/ResetPasswordRequestDto'
          text/json; version=1.0:
            schema:
              $ref: '#/components/schemas/ResetPasswordRequestDto'
          application/*+json; version=1.0:
            schema:
              $ref: '#/components/schemas/ResetPasswordRequestDto'
      responses:
        204:
          description: Password reset successfully.
        400:
          description: Invalid input, token, or user.
          content:
            application/json:
              schema:
                $ref: '#/components/schemas/ApiErrorDto'
              example:
                code: UNAUTHORIZED
                message: User ID claim not found. User must be authenticated.
  /v1/games:
    get:
      tags:
      - v1
      summary: Lists the authenticated user's games with optional filtering and pagination.
      description: "Returns a paginated list of games for the authenticated user.\r\nRLS (Row-Level Security) is enforced via the session `app.user_id` context variable.\r\n\r\nQuery Parameters:\r\n- status: Filter by game status (active or finished)\r\n- page: 1-based page number (default: 1)\r\n- pageSize: Number of items per page (default: 20, max: 100)\r\n- sort: Sort field - startedAt, lastTurnAt, or turnNo (default: lastTurnAt)\r\n- order: Sort order - asc or desc (default: desc)\r\n\r\nExamples:\r\n- GET /v1/games - All games, sorted by last turn descending\r\n- GET /v1/games?status=active - Active games only\r\n- GET /v1/games?sort=startedAt&order=asc&page=2&pageSize=10 - Second page, sorted by start date ascending\r\n            \r\nSample response:\r\n            \r\n    {\r\n      \"items\": [\r\n        {\r\n          \"id\": 1,\r\n          \"status\": \"active\",\r\n          \"turnNo\": 5,\r\n          \"mapId\": 1,\r\n          \"mapSchemaVersion\": 1,\r\n          \"startedAt\": \"2025-10-20T10:00:00Z\",\r\n          \"finishedAt\": null,\r\n          \"lastTurnAt\": \"2025-10-20T11:30:00Z\"\r\n        }\r\n      ],\r\n      \"page\": 1,\r\n      \"pageSize\": 20,\r\n      \"total\": 15\r\n    }"
      operationId: ListGames
      parameters:
      - name: Status
        in: query
        schema:
          type: string
      - name: Page
        in: query
        schema:
          maximum: 2147483647
          minimum: 1
          type: integer
          format: int32
      - name: PageSize
        in: query
        schema:
          maximum: 100
          minimum: 1
          type: integer
          format: int32
      - name: Sort
        in: query
        schema:
          type: string
      - name: Order
        in: query
        schema:
          type: string
      responses:
        200:
          description: Returns the paged list of games.
          content:
            application/json:
              schema:
                $ref: '#/components/schemas/GameListItemDtoPagedResult'
              example:
                items:
                - id: 1
                  status: active
                  turnNo: 5
                  mapId: 1
                  mapSchemaVersion: 1
                  startedAt: 2025-10-20T10:00:00+00:00
                  finishedAt: 
                  lastTurnAt: 2025-10-20T11:30:00+00:00
                - id: 2
                  status: finished
                  turnNo: 10
                  mapId: 1
                  mapSchemaVersion: 1
                  startedAt: 2025-10-15T14:00:00+00:00
                  finishedAt: 2025-10-15T15:45:00+00:00
                  lastTurnAt: 2025-10-15T15:45:00+00:00
                - id: 3
                  status: active
                  turnNo: 15
                  mapId: 2
                  mapSchemaVersion: 1
                  startedAt: 2025-10-22T09:00:00+00:00
                  finishedAt: 
                  lastTurnAt: 2025-10-23T14:20:00+00:00
                page: 1
                pageSize: 20
                total: 15
        400:
          description: Bad request due to invalid query parameters.
          content:
            application/json:
              schema:
                $ref: '#/components/schemas/ProblemDetails'
        401:
          description: Unauthorized - user is not authenticated.
          content:
            application/json:
              schema:
                $ref: '#/components/schemas/ProblemDetails'
        500:
          description: Internal server error occurred.
    post:
      tags:
      - v1
      summary: Creates a new game for the authenticated user.
      description: "Creates a new game instance on a fixed map, initializes participants (human + AI),\r\nseeds starting cities/units, and returns the initial game state.\r\n\r\nThe endpoint supports idempotency via the `X-Tenx-Idempotency-Key` header to prevent duplicate game creation.\r\n\r\nRequest Body:\r\n- mapCode (optional): The map code to use (defaults to \"standard_15x20\" if not provided)\r\n- settings (optional): JSON object with game settings\r\n- displayName (optional): Your display name in the game (defaults to \"Player\" if not provided)\r\n\r\nExample request:\r\n            \r\n    POST /v1/games\r\n    X-Tenx-Idempotency-Key: unique-request-id-123\r\n    \r\n    {\r\n      \"mapCode\": \"standard_15x20\",\r\n      \"settings\": { \"difficulty\": \"normal\" },\r\n      \"displayName\": \"Commander Alex\"\r\n    }\r\n            \r\nThe response includes the full initial game state with all entities (participants, cities, units).\r\nYour AI opponent will be assigned a random historical or fantasy leader name (e.g., \"Charlemagne\", \"Cyrus the Great\")."
      operationId: CreateGame
      requestBody:
        description: The command to create a new game with optional map code, settings, and display name.
        content:
          application/json; version=1.0:
            schema:
              $ref: '#/components/schemas/CreateGameCommand'
          text/json; version=1.0:
            schema:
              $ref: '#/components/schemas/CreateGameCommand'
          application/*+json; version=1.0:
            schema:
              $ref: '#/components/schemas/CreateGameCommand'
      responses:
        201:
          description: Game created successfully. Returns the game ID and initial state.
          content:
            application/json:
              schema:
                $ref: '#/components/schemas/GameCreatedResponse'
              example:
                id: 42
                state:
                  game:
                    id: 42
                    turnNo: 1
                    activeParticipantId: 101
                    turnInProgress: false
                    status: active
                  map:
                    id: 1
                    code: standard_15x20
                    schemaVersion: 1
                    width: 8
                    height: 6
                  participants:
                  - id: 101
                    gameId: 42
                    kind: human
                    userId: a0000000-0000-0000-0000-000000000001
                    displayName: Commander Alex
                    isEliminated: false
                  - id: 102
                    gameId: 42
                    kind: ai
                    userId: 
                    displayName: Genghis Khan
                    isEliminated: false
                  units:
                  - id: 201
                    participantId: 101
                    typeCode: warrior
                    hp: 100
                    hasActed: false
                    tileId: 5
                    row: 0
                    col: 1
                  - id: 202
                    participantId: 102
                    typeCode: warrior
                    hp: 100
                    hasActed: false
                    tileId: 43
                    row: 5
                    col: 7
                  cities:
                  - id: 301
                    participantId: 101
                    hp: 100
                    maxHp: 100
                    tileId: 3
                    row: 0
                    col: 0
                  - id: 302
                    participantId: 102
                    hp: 100
                    maxHp: 100
                    tileId: 45
                    row: 5
                    col: 6
                  cityTiles:
                  - cityId: 301
                    tileId: 3
                  - cityId: 302
                    tileId: 45
                  cityResources:
                  - cityId: 301
                    resourceType: food
                    amount: 5
                  - cityId: 301
                    resourceType: production
                    amount: 2
                  - cityId: 302
                    resourceType: food
                    amount: 5
                  - cityId: 302
                    resourceType: production
                    amount: 2
                  gameTiles:
                  - tileId: 3
                    resourceType: wheat
                    resourceAmount: 80
                  - tileId: 45
                    resourceType: iron
                    resourceAmount: 50
                  unitDefinitions:
                  - id: 1
                    code: warrior
                    isRanged: false
                    attack: 20
                    defence: 10
                    rangeMin: 0
                    rangeMax: 0
                    movePoints: 2
                    health: 100
                  - id: 2
                    code: settler
                    isRanged: false
                    attack: 0
                    defence: 5
                    rangeMin: 0
                    rangeMax: 0
                    movePoints: 2
                    health: 50
                  turnSummary: 
        400:
          description: Bad request due to invalid input.
          content:
            application/json:
              schema:
                $ref: '#/components/schemas/ProblemDetails'
        401:
          description: Unauthorized - user is not authenticated.
          content:
            application/json:
              schema:
                $ref: '#/components/schemas/ProblemDetails'
        409:
          description: Conflict - user has reached the game limit.
          content:
            application/json:
              schema:
                $ref: '#/components/schemas/ProblemDetails'
        422:
          description: Unprocessable Entity - map schema mismatch or map not found.
          content:
            application/json:
              schema:
                $ref: '#/components/schemas/ProblemDetails'
        500:
          description: Internal server error occurred.
  /v1/games/{id}/state:
    get:
      tags:
      - v1
      summary: Gets the current state of a specific game.
      description: "Returns the complete game state including all participants, cities, units, resources, and unit definitions.\r\nThis is the authoritative game state used by clients to render the game.\r\n\r\nThe response includes:\r\n- Game metadata (turn number, active player, status)\r\n- Map information\r\n- All participants and their states\r\n- All units with positions and stats\r\n- All cities with positions and resources\r\n- Unit definitions (for client reference)\r\n\r\nExample response structure:\r\n            \r\n    {\r\n      \"game\": { \"id\": 1, \"turnNo\": 1, \"activeParticipantId\": 1, \"status\": \"active\" },\r\n      \"map\": { \"id\": 1, \"code\": \"standard_15x20\", \"width\": 8, \"height\": 6 },\r\n      \"participants\": [...],\r\n      \"units\": [...],\r\n      \"cities\": [...],\r\n      \"cityTiles\": [...],\r\n      \"cityResources\": [...],\r\n      \"unitDefinitions\": [...]\r\n    }"
      operationId: GetGameState
      parameters:
      - name: id
        in: path
        description: The game ID.
        required: true
        schema:
          type: integer
          format: int64
      responses:
        200:
          description: Returns the current game state.
          content:
            application/json:
              schema:
                $ref: '#/components/schemas/GameStateDto'
              example:
                game:
                  id: 42
                  turnNo: 5
                  activeParticipantId: 101
                  turnInProgress: false
                  status: active
                map:
                  id: 1
                  code: standard_15x20
                  schemaVersion: 1
                  width: 8
                  height: 6
                participants:
                - id: 101
                  gameId: 42
                  kind: human
                  userId: a0000000-0000-0000-0000-000000000001
                  displayName: Commander Alex
                  isEliminated: false
                - id: 102
                  gameId: 42
                  kind: ai
                  userId: 
                  displayName: Genghis Khan
                  isEliminated: false
                units:
                - id: 201
                  participantId: 101
                  typeCode: warrior
                  hp: 80
                  hasActed: true
                  tileId: 12
                  row: 1
                  col: 4
                - id: 202
                  participantId: 101
                  typeCode: settler
                  hp: 50
                  hasActed: false
                  tileId: 15
                  row: 1
                  col: 7
                - id: 203
                  participantId: 102
                  typeCode: warrior
                  hp: 100
                  hasActed: false
                  tileId: 43
                  row: 5
                  col: 3
                cities:
                - id: 301
                  participantId: 101
                  hp: 100
                  maxHp: 100
                  tileId: 3
                  row: 0
                  col: 3
                - id: 302
                  participantId: 102
                  hp: 85
                  maxHp: 100
                  tileId: 45
                  row: 5
                  col: 5
                cityTiles:
                - cityId: 301
                  tileId: 3
                - cityId: 301
                  tileId: 4
                - cityId: 301
                  tileId: 11
                - cityId: 302
                  tileId: 45
                - cityId: 302
                  tileId: 44
                - cityId: 302
                  tileId: 37
                cityResources:
                - cityId: 301
                  resourceType: food
                  amount: 12
                - cityId: 301
                  resourceType: production
                  amount: 8
                - cityId: 301
                  resourceType: gold
                  amount: 5
                - cityId: 302
                  resourceType: food
                  amount: 8
                - cityId: 302
                  resourceType: production
                  amount: 6
                - cityId: 302
                  resourceType: gold
                  amount: 3
                gameTiles:
                - tileId: 3
                  resourceType: wheat
                  resourceAmount: 70
                - tileId: 45
                  resourceType: iron
                  resourceAmount: 40
                unitDefinitions:
                - id: 1
                  code: warrior
                  isRanged: false
                  attack: 20
                  defence: 10
                  rangeMin: 0
                  rangeMax: 0
                  movePoints: 2
                  health: 100
                - id: 2
                  code: settler
                  isRanged: false
                  attack: 0
                  defence: 5
                  rangeMin: 0
                  rangeMax: 0
                  movePoints: 2
                  health: 50
                - id: 3
                  code: archer
                  isRanged: true
                  attack: 15
                  defence: 8
                  rangeMin: 2
                  rangeMax: 2
                  movePoints: 2
                  health: 80
                turnSummary: 
        401:
          description: Unauthorized - user is not authenticated.
          content:
            application/json:
              schema:
                $ref: '#/components/schemas/ProblemDetails'
        404:
          description: Not Found - game does not exist or user doesn't have access.
          content:
            application/json:
              schema:
                $ref: '#/components/schemas/ProblemDetails'
        500:
          description: Internal server error occurred.
  /v1/games/{id}:
    get:
      tags:
      - v1
      summary: Gets detailed information for a specific game owned by the authenticated user.
      description: >-
        Returns a detailed summary of the game, including metadata like map, turn, status,

        and timing fields. If the game does not exist or is not accessible due to RLS, a 404 is returned.
      operationId: GetGameDetail
      parameters:
      - name: id
        in: path
        description: The game ID.
        required: true
        schema:
          type: integer
          format: int64
      responses:
        200:
          description: Returns the game details.
          content:
            application/json:
              schema:
                $ref: '#/components/schemas/GameDetailDto'
              example:
                id: 42
                userId: a0000000-0000-0000-0000-000000000001
                mapId: 1
                mapSchemaVersion: 1
                turnNo: 5
                activeParticipantId: 101
                turnInProgress: false
                status: active
                startedAt: 2025-10-20T10:00:00+00:00
                finishedAt: 
                lastTurnAt: 2025-10-20T11:30:00+00:00
                settings:
                  difficulty: normal
                  map:
                    code: standard_15x20
                    schemaVersion: 1
        304:
          description: Not Modified
        401:
          description: Unauthorized - user is not authenticated.
          content:
            application/json:
              schema:
                $ref: '#/components/schemas/ProblemDetails'
        404:
          description: Not Found - game does not exist or user doesn't have access.
          content:
            application/json:
              schema:
                $ref: '#/components/schemas/ProblemDetails'
        500:
          description: Internal server error occurred.
    delete:
      tags:
      - v1
      summary: Deletes a game and all associated child entities owned by the authenticated user.
      description: "Permanently deletes a game and all related entities:\r\n- Participants (human and AI)\r\n- Units and their state\r\n- Cities, city tiles, and city resources\r\n- Game saves (manual and autosave)\r\n- Turn history\r\n\r\nThe operation is transactional - either all entities are deleted or none are.\r\nOnly the game owner can delete their games; attempts to delete games owned by others will return 404.\r\n\r\nThe endpoint supports idempotency via the `X-Tenx-Idempotency-Key` header for safe retries.\r\n\r\n**Warning**: This operation is permanent and cannot be undone.\r\n\r\nExample:\r\n            \r\n    DELETE /v1/games/123\r\n    X-Tenx-Idempotency-Key: unique-request-id-456"
      operationId: DeleteGame
      parameters:
      - name: id
        in: path
        description: The game ID to delete.
        required: true
        schema:
          type: integer
          format: int64
      responses:
        204:
          description: Game successfully deleted.
        401:
          description: Unauthorized - user is not authenticated.
          content:
            application/json:
              schema:
                $ref: '#/components/schemas/ApiErrorDto'
              example:
                code: UNAUTHORIZED
                message: User ID claim not found. User must be authenticated.
        404:
          description: Not Found - game does not exist or user doesn't have access.
          content:
            application/json:
              schema:
                $ref: '#/components/schemas/ApiErrorDto'
              example:
                code: GAME_NOT_FOUND
                message: Game not found or you don't have access to it.
        500:
          description: Internal server error occurred.
          content:
            application/json:
              schema:
                $ref: '#/components/schemas/ApiErrorDto'
              example:
                code: INTERNAL_ERROR
                message: An error occurred while deleting the manual save.
  /v1/games/{id}/turns:
    get:
      tags:
      - v1
      summary: Lists committed turns for a specific game with optional sorting and pagination.
      description: "Returns a paginated list of committed turns for the specified game, ordered by turn number or commit timestamp.\r\nThis endpoint is useful for displaying game history and timeline views.\r\n\r\nQuery Parameters:\r\n- page: 1-based page number (default: 1)\r\n- pageSize: Number of items per page (default: 20, max: 100)\r\n- sort: Sort field - turnNo or committedAt (default: turnNo)\r\n- order: Sort order - asc or desc (default: desc)\r\n\r\nExamples:\r\n- GET /v1/games/123/turns - Recent turns first\r\n- GET /v1/games/123/turns?sort=committedAt&order=asc - Chronological order\r\n- GET /v1/games/123/turns?page=2&pageSize=50 - Second page with 50 items\r\n            \r\nSample response:\r\n            \r\n    {\r\n      \"items\": [\r\n        {\r\n          \"id\": 42,\r\n          \"turnNo\": 5,\r\n          \"participantId\": 1,\r\n          \"committedAt\": \"2025-10-20T11:30:00Z\",\r\n          \"durationMs\": 12500,\r\n          \"summary\": { \"actions\": 3, \"unitsMovedCount\": 2 }\r\n        }\r\n      ],\r\n      \"page\": 1,\r\n      \"pageSize\": 20,\r\n      \"total\": 5\r\n    }"
      operationId: ListGameTurns
      parameters:
      - name: id
        in: path
        description: The game ID.
        required: true
        schema:
          type: integer
          format: int64
      - name: Page
        in: query
        schema:
          maximum: 2147483647
          minimum: 1
          type: integer
          format: int32
      - name: PageSize
        in: query
        schema:
          maximum: 100
          minimum: 1
          type: integer
          format: int32
      - name: Sort
        in: query
        schema:
          type: string
      - name: Order
        in: query
        schema:
          type: string
      responses:
        200:
          description: Returns the paged list of turns.
          content:
            application/json:
              schema:
                $ref: '#/components/schemas/TurnDtoPagedResult'
              example:
                items:
                - id: 42
                  turnNo: 5
                  participantId: 1
                  committedAt: 2025-10-20T11:30:00+00:00
                  durationMs: 12500
                  summary:
                    actions: 3
                    unitsMovedCount: 2
                    citiesFoundedCount: 0
                - id: 41
                  turnNo: 4
                  participantId: 2
                  committedAt: 2025-10-20T11:20:00+00:00
                  durationMs: 8200
                  summary:
                    actions: 2
                    unitsMovedCount: 1
                    citiesFoundedCount: 1
                - id: 40
                  turnNo: 3
                  participantId: 1
                  committedAt: 2025-10-20T11:10:00+00:00
                  durationMs: 15300
                  summary:
                    actions: 4
                    unitsMovedCount: 3
                    citiesFoundedCount: 0
                - id: 39
                  turnNo: 2
                  participantId: 2
                  committedAt: 2025-10-20T11:00:00+00:00
                  durationMs: 6800
                  summary:
                    actions: 1
                    unitsMovedCount: 1
                    citiesFoundedCount: 0
                - id: 38
                  turnNo: 1
                  participantId: 1
                  committedAt: 2025-10-20T10:50:00+00:00
                  durationMs: 9500
                  summary:
                    actions: 2
                    unitsMovedCount: 2
                    citiesFoundedCount: 0
                page: 1
                pageSize: 20
                total: 5
        400:
          description: Bad request due to invalid query parameters.
          content:
            application/json:
              schema:
                $ref: '#/components/schemas/ProblemDetails'
        401:
          description: Unauthorized - user is not authenticated.
          content:
            application/json:
              schema:
                $ref: '#/components/schemas/ProblemDetails'
        404:
          description: Not Found - game does not exist or user doesn't have access.
          content:
            application/json:
              schema:
                $ref: '#/components/schemas/ProblemDetails'
        500:
          description: Internal server error occurred.
  /v1/games/{id}/actions/move:
    post:
      tags:
      - v1
      summary: Moves a unit to a target position in the game.
      description: "Moves a unit along a valid path according to deterministic pathfinding rules (A*, uniform cost).\r\nThe move must satisfy several constraints:\r\n- It must be the human player's turn (not AI turn)\r\n- The unit must belong to the active participant\r\n- The destination must be reachable within the unit's movement points\r\n- The destination tile must not be occupied by another unit (1UPT - one unit per tile)\r\n- The unit must not have already acted this turn\r\n\r\nThe endpoint supports idempotency via the `X-Tenx-Idempotency-Key` header to safely retry moves.\r\n\r\nRequest Body:\r\n- unitId: The ID of the unit to move\r\n- to: Target position with row and col coordinates\r\n\r\nExample request:\r\n            \r\n    POST /v1/games/42/actions/move\r\n    X-Tenx-Idempotency-Key: unique-move-request-123\r\n    \r\n    {\r\n      \"unitId\": 201,\r\n      \"to\": { \"row\": 2, \"col\": 3 }\r\n    }\r\n            \r\nThe response includes the complete updated game state after the move."
      operationId: MoveUnit
      parameters:
      - name: id
        in: path
        description: The game ID.
        required: true
        schema:
          type: integer
          format: int64
      requestBody:
        description: The move command with unit ID and target position.
        content:
          application/json; version=1.0:
            schema:
              $ref: '#/components/schemas/MoveUnitCommand'
          text/json; version=1.0:
            schema:
              $ref: '#/components/schemas/MoveUnitCommand'
          application/*+json; version=1.0:
            schema:
              $ref: '#/components/schemas/MoveUnitCommand'
      responses:
        200:
          description: Move successful. Returns the updated game state.
          content:
            application/json:
              schema:
                $ref: '#/components/schemas/ActionStateResponse'
              example:
                state:
                  game:
                    id: 42
                    turnNo: 3
                    activeParticipantId: 101
                    turnInProgress: false
                    status: active
                  map:
                    id: 1
                    code: standard_15x20
                    schemaVersion: 1
                    width: 8
                    height: 6
                  participants:
                  - id: 101
                    gameId: 42
                    kind: human
                    userId: a0000000-0000-0000-0000-000000000001
                    displayName: Commander Alex
                    isEliminated: false
                  - id: 102
                    gameId: 42
                    kind: ai
                    userId: 
                    displayName: Genghis Khan
                    isEliminated: false
                  units:
                  - id: 201
                    participantId: 101
                    typeCode: warrior
                    hp: 100
                    hasActed: true
                    tileId: 13
                    row: 2
                    col: 3
                  - id: 202
                    participantId: 102
                    typeCode: warrior
                    hp: 100
                    hasActed: false
                    tileId: 43
                    row: 5
                    col: 7
                  - id: 203
                    participantId: 101
                    typeCode: settler
                    hp: 50
                    hasActed: false
                    tileId: 7
                    row: 0
                    col: 2
                  cities:
                  - id: 301
                    participantId: 101
                    hp: 100
                    maxHp: 100
                    tileId: 3
                    row: 0
                    col: 0
                  - id: 302
                    participantId: 102
                    hp: 100
                    maxHp: 100
                    tileId: 45
                    row: 5
                    col: 6
                  cityTiles:
                  - cityId: 301
                    tileId: 3
                  - cityId: 302
                    tileId: 45
                  cityResources:
                  - cityId: 301
                    resourceType: food
                    amount: 8
                  - cityId: 301
                    resourceType: production
                    amount: 4
                  - cityId: 302
                    resourceType: food
                    amount: 7
                  - cityId: 302
                    resourceType: production
                    amount: 3
                  gameTiles:
                  - tileId: 3
                    resourceType: wheat
                    resourceAmount: 75
                  - tileId: 45
                    resourceType: iron
                    resourceAmount: 42
                  unitDefinitions:
                  - id: 1
                    code: warrior
                    isRanged: false
                    attack: 20
                    defence: 10
                    rangeMin: 0
                    rangeMax: 0
                    movePoints: 2
                    health: 100
                  - id: 2
                    code: settler
                    isRanged: false
                    attack: 0
                    defence: 5
                    rangeMin: 0
                    rangeMax: 0
                    movePoints: 2
                    health: 50
                  - id: 3
                    code: archer
                    isRanged: true
                    attack: 15
                    defence: 8
                    rangeMin: 2
                    rangeMax: 2
                    movePoints: 2
                    health: 80
                  turnSummary: 
        400:
          description: Bad request due to invalid input.
          content:
            application/json:
              schema:
                $ref: '#/components/schemas/ProblemDetails'
        401:
          description: Unauthorized - user is not authenticated.
          content:
            application/json:
              schema:
                $ref: '#/components/schemas/ProblemDetails'
        409:
          description: Conflict - NOT_PLAYER_TURN, ONE_UNIT_PER_TILE, or NO_ACTIONS_LEFT.
          content:
            application/json:
              schema:
                $ref: '#/components/schemas/ProblemDetails'
        422:
          description: Unprocessable Entity - ILLEGAL_MOVE (path blocked or out of range).
          content:
            application/json:
              schema:
                $ref: '#/components/schemas/ProblemDetails'
        500:
          description: Internal server error occurred.
  /v1/games/{id}/actions/attack:
    post:
      tags:
      - v1
      summary: >-
        Executes an attack action from one unit against a target unit using deterministic damage rules.

        Ranged attackers never receive a counterattack. Returns updated game state.
      description: >-
        Validations:

        - It must be the human player's turn

        - Attacker must belong to the active participant and have not acted

        - Target must be an enemy unit and be in range (melee: adjacent; ranged: within [min,max])

        - Ranged units never receive counterattacks


        Returns 409 for NOT_PLAYER_TURN or NO_ACTIONS_LEFT, 422 for OUT_OF_RANGE or INVALID_TARGET.
      operationId: AttackUnit
      parameters:
      - name: id
        in: path
        description: The game ID.
        required: true
        schema:
          type: integer
          format: int64
      requestBody:
        description: The attack command with attacker and target unit IDs.
        content:
          application/json; version=1.0:
            schema:
              $ref: '#/components/schemas/AttackUnitCommand'
            example:
              attackerUnitId: 201
              targetUnitId: 305
          text/json; version=1.0:
            schema:
              $ref: '#/components/schemas/AttackUnitCommand'
            example:
              attackerUnitId: 201
              targetUnitId: 305
          application/*+json; version=1.0:
            schema:
              $ref: '#/components/schemas/AttackUnitCommand'
            example:
              attackerUnitId: 201
              targetUnitId: 305
      responses:
        200:
          description: Returns the updated game state after the attack.
          content:
            application/json:
              schema:
                $ref: '#/components/schemas/ActionStateResponse'
              example:
                state:
                  game:
                    id: 42
                    turnNo: 3
                    activeParticipantId: 101
                    turnInProgress: false
                    status: active
                  map:
                    id: 1
                    code: standard_15x20
                    schemaVersion: 1
                    width: 8
                    height: 6
                  participants:
                  - id: 101
                    gameId: 42
                    kind: human
                    userId: a0000000-0000-0000-0000-000000000001
                    displayName: Commander Alex
                    isEliminated: false
                  - id: 102
                    gameId: 42
                    kind: ai
                    userId: 
                    displayName: Genghis Khan
                    isEliminated: false
                  units:
                  - id: 201
                    participantId: 101
                    typeCode: warrior
                    hp: 100
                    hasActed: true
                    tileId: 13
                    row: 2
                    col: 3
                  - id: 202
                    participantId: 102
                    typeCode: warrior
                    hp: 100
                    hasActed: false
                    tileId: 43
                    row: 5
                    col: 7
                  - id: 203
                    participantId: 101
                    typeCode: settler
                    hp: 50
                    hasActed: false
                    tileId: 7
                    row: 0
                    col: 2
                  cities:
                  - id: 301
                    participantId: 101
                    hp: 100
                    maxHp: 100
                    tileId: 3
                    row: 0
                    col: 0
                  - id: 302
                    participantId: 102
                    hp: 100
                    maxHp: 100
                    tileId: 45
                    row: 5
                    col: 6
                  cityTiles:
                  - cityId: 301
                    tileId: 3
                  - cityId: 302
                    tileId: 45
                  cityResources:
                  - cityId: 301
                    resourceType: food
                    amount: 8
                  - cityId: 301
                    resourceType: production
                    amount: 4
                  - cityId: 302
                    resourceType: food
                    amount: 7
                  - cityId: 302
                    resourceType: production
                    amount: 3
                  gameTiles:
                  - tileId: 3
                    resourceType: wheat
                    resourceAmount: 75
                  - tileId: 45
                    resourceType: iron
                    resourceAmount: 42
                  unitDefinitions:
                  - id: 1
                    code: warrior
                    isRanged: false
                    attack: 20
                    defence: 10
                    rangeMin: 0
                    rangeMax: 0
                    movePoints: 2
                    health: 100
                  - id: 2
                    code: settler
                    isRanged: false
                    attack: 0
                    defence: 5
                    rangeMin: 0
                    rangeMax: 0
                    movePoints: 2
                    health: 50
                  - id: 3
                    code: archer
                    isRanged: true
                    attack: 15
                    defence: 8
                    rangeMin: 2
                    rangeMax: 2
                    movePoints: 2
                    health: 80
                  turnSummary: 
        400:
          description: Bad request due to invalid payload.
          content:
            application/json:
              schema:
                $ref: '#/components/schemas/ProblemDetails'
        401:
          description: Unauthorized - user is not authenticated.
          content:
            application/json:
              schema:
                $ref: '#/components/schemas/ProblemDetails'
        404:
          description: Not Found - unit does not exist or user doesn't have access.
          content:
            application/json:
              schema:
                $ref: '#/components/schemas/ProblemDetails'
        409:
          description: Conflict - NOT_PLAYER_TURN or NO_ACTIONS_LEFT.
          content:
            application/json:
              schema:
                $ref: '#/components/schemas/ProblemDetails'
        422:
          description: Unprocessable Entity - OUT_OF_RANGE or INVALID_TARGET.
          content:
            application/json:
              schema:
                $ref: '#/components/schemas/ProblemDetails'
        500:
          description: Internal server error occurred.
  /v1/games/{id}/actions/attack-city:
    post:
      tags:
      - v1
      summary: >-
        Executes an attack action from a unit against an enemy city using deterministic damage rules.

        City does not counterattack. Returns updated game state.
      description: >-
        Validations:

        - It must be the human player's turn

        - Attacker must belong to the active participant and have not acted

        - Target must be an enemy city and be in range (melee: adjacent; ranged: within [min,max])

        - Cities never counterattack


        Returns 409 for NOT_PLAYER_TURN or NO_ACTIONS_LEFT, 422 for OUT_OF_RANGE or INVALID_TARGET.
      operationId: AttackCity
      parameters:
      - name: id
        in: path
        description: The game ID.
        required: true
        schema:
          type: integer
          format: int64
      requestBody:
        description: The attack command with attacker unit ID and target city ID.
        content:
          application/json; version=1.0:
            schema:
              $ref: '#/components/schemas/AttackCityCommand'
          text/json; version=1.0:
            schema:
              $ref: '#/components/schemas/AttackCityCommand'
          application/*+json; version=1.0:
            schema:
              $ref: '#/components/schemas/AttackCityCommand'
      responses:
        200:
          description: Returns the updated game state after the attack.
          content:
            application/json:
              schema:
                $ref: '#/components/schemas/ActionStateResponse'
              example:
                state:
                  game:
                    id: 42
                    turnNo: 3
                    activeParticipantId: 101
                    turnInProgress: false
                    status: active
                  map:
                    id: 1
                    code: standard_15x20
                    schemaVersion: 1
                    width: 8
                    height: 6
                  participants:
                  - id: 101
                    gameId: 42
                    kind: human
                    userId: a0000000-0000-0000-0000-000000000001
                    displayName: Commander Alex
                    isEliminated: false
                  - id: 102
                    gameId: 42
                    kind: ai
                    userId: 
                    displayName: Genghis Khan
                    isEliminated: false
                  units:
                  - id: 201
                    participantId: 101
                    typeCode: warrior
                    hp: 100
                    hasActed: true
                    tileId: 13
                    row: 2
                    col: 3
                  - id: 202
                    participantId: 102
                    typeCode: warrior
                    hp: 100
                    hasActed: false
                    tileId: 43
                    row: 5
                    col: 7
                  - id: 203
                    participantId: 101
                    typeCode: settler
                    hp: 50
                    hasActed: false
                    tileId: 7
                    row: 0
                    col: 2
                  cities:
                  - id: 301
                    participantId: 101
                    hp: 100
                    maxHp: 100
                    tileId: 3
                    row: 0
                    col: 0
                  - id: 302
                    participantId: 102
                    hp: 100
                    maxHp: 100
                    tileId: 45
                    row: 5
                    col: 6
                  cityTiles:
                  - cityId: 301
                    tileId: 3
                  - cityId: 302
                    tileId: 45
                  cityResources:
                  - cityId: 301
                    resourceType: food
                    amount: 8
                  - cityId: 301
                    resourceType: production
                    amount: 4
                  - cityId: 302
                    resourceType: food
                    amount: 7
                  - cityId: 302
                    resourceType: production
                    amount: 3
                  gameTiles:
                  - tileId: 3
                    resourceType: wheat
                    resourceAmount: 75
                  - tileId: 45
                    resourceType: iron
                    resourceAmount: 42
                  unitDefinitions:
                  - id: 1
                    code: warrior
                    isRanged: false
                    attack: 20
                    defence: 10
                    rangeMin: 0
                    rangeMax: 0
                    movePoints: 2
                    health: 100
                  - id: 2
                    code: settler
                    isRanged: false
                    attack: 0
                    defence: 5
                    rangeMin: 0
                    rangeMax: 0
                    movePoints: 2
                    health: 50
                  - id: 3
                    code: archer
                    isRanged: true
                    attack: 15
                    defence: 8
                    rangeMin: 2
                    rangeMax: 2
                    movePoints: 2
                    health: 80
                  turnSummary: 
        400:
          description: Bad request due to invalid payload.
          content:
            application/json:
              schema:
                $ref: '#/components/schemas/ProblemDetails'
        401:
          description: Unauthorized - user is not authenticated.
          content:
            application/json:
              schema:
                $ref: '#/components/schemas/ProblemDetails'
        404:
          description: Not Found - unit or city does not exist or user doesn't have access.
          content:
            application/json:
              schema:
                $ref: '#/components/schemas/ProblemDetails'
        409:
          description: Conflict - NOT_PLAYER_TURN or NO_ACTIONS_LEFT.
          content:
            application/json:
              schema:
                $ref: '#/components/schemas/ProblemDetails'
        422:
          description: Unprocessable Entity - OUT_OF_RANGE or INVALID_TARGET.
          content:
            application/json:
              schema:
                $ref: '#/components/schemas/ProblemDetails'
        500:
          description: Internal server error occurred.
  /v1/games/{id}/end-turn:
    post:
      tags:
      - v1
      summary: Ends the active participant's turn, commits the turn, creates an autosave, and advances to the next participant.
      description: >-
        Triggers end-of-turn systems (regen/harvest/production), writes a Turn record, creates an autosave, and advances turn/participant.

        If the next participant is AI, it may be executed within budgeted time in later steps.
      operationId: EndTurn
      parameters:
      - name: id
        in: path
        description: The game ID.
        required: true
        schema:
          type: integer
          format: int64
      requestBody:
        description: Optional empty command body.
        content:
          application/json; version=1.0:
            schema:
              $ref: '#/components/schemas/EndTurnCommand'
          text/json; version=1.0:
            schema:
              $ref: '#/components/schemas/EndTurnCommand'
          application/*+json; version=1.0:
            schema:
              $ref: '#/components/schemas/EndTurnCommand'
      responses:
        200:
          description: Returns the updated state with turn summary and autosave id.
          content:
            application/json:
              schema:
                $ref: '#/components/schemas/EndTurnResponse'
              example:
                state:
                  game:
                    id: 42
                    turnNo: 2
                    activeParticipantId: 102
                    turnInProgress: false
                    status: active
                  map:
                    id: 1
                    code: standard_15x20
                    schemaVersion: 1
                    width: 8
                    height: 6
                  participants:
                  - id: 101
                    gameId: 42
                    kind: human
                    userId: a0000000-0000-0000-0000-000000000001
                    displayName: Player
                    isEliminated: false
                  - id: 102
                    gameId: 42
                    kind: ai
                    userId: 
                    displayName: Genghis Khan
                    isEliminated: false
                  units:
                  - id: 201
                    participantId: 101
                    typeCode: warrior
                    hp: 95
                    hasActed: true
                    tileId: 5
                    row: 0
                    col: 1
                  - id: 202
                    participantId: 102
                    typeCode: warrior
                    hp: 100
                    hasActed: false
                    tileId: 43
                    row: 5
                    col: 7
                  cities:
                  - id: 301
                    participantId: 101
                    hp: 100
                    maxHp: 100
                    tileId: 3
                    row: 0
                    col: 0
                  - id: 302
                    participantId: 102
                    hp: 100
                    maxHp: 100
                    tileId: 45
                    row: 5
                    col: 6
                  cityTiles:
                  - cityId: 301
                    tileId: 3
                  - cityId: 302
                    tileId: 45
                  cityResources:
                  - cityId: 301
                    resourceType: wood
                    amount: 7
                  - cityId: 301
                    resourceType: stone
                    amount: 6
                  - cityId: 301
                    resourceType: wheat
                    amount: 8
                  - cityId: 301
                    resourceType: iron
                    amount: 2
                  - cityId: 302
                    resourceType: wood
                    amount: 6
                  - cityId: 302
                    resourceType: stone
                    amount: 6
                  - cityId: 302
                    resourceType: wheat
                    amount: 7
                  - cityId: 302
                    resourceType: iron
                    amount: 1
                  gameTiles:
                  - tileId: 3
                    resourceType: wheat
                    resourceAmount: 74
                  - tileId: 45
                    resourceType: iron
                    resourceAmount: 18
                  unitDefinitions:
                  - id: 1
                    code: warrior
                    isRanged: false
                    attack: 20
                    defence: 10
                    rangeMin: 0
                    rangeMax: 0
                    movePoints: 2
                    health: 100
                  - id: 2
                    code: slinger
                    isRanged: true
                    attack: 15
                    defence: 8
                    rangeMin: 2
                    rangeMax: 3
                    movePoints: 2
                    health: 60
                  turnSummary: 
                turnSummary:
                  regenAppliedCities: 1
                  harvested:
                    wood: 2
                    stone: 1
                    wheat: 3
                    iron: 0
                  producedUnits:
                  - warrior
                  productionDelayed: 0
                  aiExecuted: false
                autosaveId: 9001
        401:
          description: Unauthorized - user is not authenticated.
          content:
            application/json:
              schema:
                $ref: '#/components/schemas/ProblemDetails'
        409:
          description: Conflict - NOT_PLAYER_TURN or TURN_IN_PROGRESS.
          content:
            application/json:
              schema:
                $ref: '#/components/schemas/ProblemDetails'
        500:
          description: Internal server error occurred.
  /api/Health:
    get:
      tags:
      - v1
      parameters:
      - name: X-Api-Version
        in: header
        schema:
          type: string
      responses:
        200:
          description: OK
  /v1/maps/{code}:
    get:
      tags:
      - v1
      summary: Gets metadata for a specific map by code.
      description: "Supports conditional requests via ETag:\r\n- Response includes an ETag header derived from schemaVersion, width, height\r\n- Clients can send If-None-Match header with the ETag value\r\n- If data hasn't changed, returns 304 Not Modified\r\n            \r\nSample response:\r\n            \r\n    {\r\n      \"id\": 1,\r\n      \"code\": \"map-01\",\r\n      \"schemaVersion\": 1,\r\n      \"width\": 20,\r\n      \"height\": 30\r\n    }"
      operationId: GetMapByCode
      parameters:
      - name: code
        in: path
        description: The unique map code.
        required: true
        schema:
          type: string
      responses:
        200:
          description: Returns the map metadata.
          content:
            application/json:
              schema:
                $ref: '#/components/schemas/MapDto'
              example:
                id: 1
                code: map-01
                schemaVersion: 1
                width: 20
                height: 30
        400:
          description: Bad request due to invalid code parameter.
          content:
            application/json:
              schema:
                $ref: '#/components/schemas/ProblemDetails'
        404:
          description: Map not found.
          content:
            application/json:
              schema:
                $ref: '#/components/schemas/ProblemDetails'
        304:
          description: Not Modified - cached version is still valid.
        500:
          description: Internal server error occurred.
  /v1/maps/{code}/tiles:
    get:
      tags:
      - v1
      summary: Gets the list of tiles for a specific map by code.
      description: "Returns tiles for rendering terrain and resources. Supports pagination for large maps.\r\nResults are ordered by row, then column for stable pagination.\r\n\r\nSupports conditional requests via ETag:\r\n- Response includes an ETag header derived from map code, pagination, and tile count\r\n- Clients can send If-None-Match header with the ETag value\r\n- If data hasn't changed, returns 304 Not Modified\r\n            \r\nSample response:\r\n            \r\n    {\r\n      \"items\": [\r\n        {\r\n          \"id\": 1,\r\n          \"row\": 0,\r\n          \"col\": 0,\r\n          \"terrain\": \"grassland\",\r\n          \"resourceType\": \"wheat\",\r\n          \"resourceAmount\": 2\r\n        }\r\n      ],\r\n      \"page\": 1,\r\n      \"pageSize\": 20,\r\n      \"total\": 400\r\n    }"
      operationId: GetMapTiles
      parameters:
      - name: code
        in: path
        description: The unique map code.
        required: true
        schema:
          type: string
      - name: page
        in: query
        description: 'Optional 1-based page number (default: 1).'
        schema:
          type: integer
          format: int32
      - name: pageSize
        in: query
        description: 'Optional page size (default: 20, max: 500).'
        schema:
          type: integer
          format: int32
      responses:
        200:
          description: Returns the paged list of map tiles.
          content:
            application/json:
              schema:
                $ref: '#/components/schemas/MapTileDtoPagedResult'
              example:
                items:
                - id: 1
                  row: 0
                  col: 0
                  terrain: grassland
                  resourceType: wheat
                  resourceAmount: 2
                - id: 2
                  row: 0
                  col: 1
                  terrain: plains
                  resourceType: 
                  resourceAmount: 0
                - id: 3
                  row: 0
                  col: 2
                  terrain: forest
                  resourceType: wood
                  resourceAmount: 3
                page: 1
                pageSize: 20
                total: 400
        400:
          description: Bad request due to invalid parameters.
          content:
            application/json:
              schema:
                $ref: '#/components/schemas/ProblemDetails'
        404:
          description: Map not found.
          content:
            application/json:
              schema:
                $ref: '#/components/schemas/ProblemDetails'
        304:
          description: Not Modified - cached version is still valid.
        500:
          description: Internal server error occurred.
  /v1/games/{id}/saves:
    get:
      tags:
      - v1
      summary: Lists all saves (manual and autosaves) for a specific game.
      description: "Returns two lists: manual saves (slots 1-3) and autosaves (most recent first, max 5 shown).\r\nRLS (Row-Level Security) is enforced via the session `app.user_id` context variable.\r\n\r\nManual saves are user-created snapshots with custom names.\r\nAutosaves are created automatically at the end of each turn.\r\n\r\nExample response:\r\n            \r\n    {\r\n      \"manual\": [\r\n        {\r\n          \"id\": 101,\r\n          \"slot\": 1,\r\n          \"turnNo\": 5,\r\n          \"createdAt\": \"2025-10-20T11:30:00Z\",\r\n          \"name\": \"Before attacking Rome\"\r\n        }\r\n      ],\r\n      \"autosaves\": [\r\n        {\r\n          \"id\": 201,\r\n          \"turnNo\": 7,\r\n          \"createdAt\": \"2025-10-20T14:15:00Z\"\r\n        },\r\n        {\r\n          \"id\": 202,\r\n          \"turnNo\": 6,\r\n          \"createdAt\": \"2025-10-20T13:45:00Z\"\r\n        }\r\n      ]\r\n    }"
      operationId: ListGameSaves
      parameters:
      - name: id
        in: path
        description: The game ID.
        required: true
        schema:
          type: integer
          format: int64
      responses:
        200:
          description: Returns the list of saves.
          content:
            application/json:
              schema:
                $ref: '#/components/schemas/GameSavesListDto'
              example:
                manual:
                - id: 101
                  slot: 1
                  turnNo: 5
                  createdAt: 2025-10-20T11:30:00+00:00
                  name: Before attacking Rome
                - id: 102
                  slot: 2
                  turnNo: 3
                  createdAt: 2025-10-20T10:15:00+00:00
                  name: Opening strategy
                autosaves:
                - id: 201
                  turnNo: 7
                  createdAt: 2025-10-20T14:15:00+00:00
                - id: 202
                  turnNo: 6
                  createdAt: 2025-10-20T13:45:00+00:00
                - id: 203
                  turnNo: 5
                  createdAt: 2025-10-20T13:20:00+00:00
        401:
          description: Unauthorized - user is not authenticated.
          content:
            application/json:
              schema:
                $ref: '#/components/schemas/ApiErrorDto'
              example:
                code: UNAUTHORIZED
                message: User ID claim not found. User must be authenticated.
        404:
          description: Not Found - game does not exist or user doesn't have access.
          content:
            application/json:
              schema:
                $ref: '#/components/schemas/ApiErrorDto'
              example:
                code: GAME_NOT_FOUND
                message: Game not found or you don't have access to it.
        500:
          description: Internal server error occurred.
          content:
            application/json:
              schema:
                $ref: '#/components/schemas/ApiErrorDto'
              example:
                code: INTERNAL_ERROR
                message: An error occurred while deleting the manual save.
  /v1/games/{id}/saves/manual:
    post:
      tags:
      - v1
      summary: Creates or overwrites a manual save in a slot (1..3) for the specified game and current turn.
      description: >-
        Creates a manual save for the current game state in the specified slot. If a manual save already exists

        in that slot, it is overwritten. Returns the created save metadata.


        Supports idempotency via the `X-Tenx-Idempotency-Key` header for safe retries.
      operationId: CreateManualSave
      parameters:
      - name: id
        in: path
        description: The game ID.
        required: true
        schema:
          type: integer
          format: int64
      requestBody:
        description: The manual save command with slot and name.
        content:
          application/json; version=1.0:
            schema:
              $ref: '#/components/schemas/CreateManualSaveCommand'
            example:
              slot: 1
              name: Before assault on capital
          text/json; version=1.0:
            schema:
              $ref: '#/components/schemas/CreateManualSaveCommand'
            example:
              slot: 1
              name: Before assault on capital
          application/*+json; version=1.0:
            schema:
              $ref: '#/components/schemas/CreateManualSaveCommand'
            example:
              slot: 1
              name: Before assault on capital
      responses:
        201:
          description: Manual save created or overwritten successfully.
          content:
            application/json:
              schema:
                $ref: '#/components/schemas/SaveCreatedDto'
              example:
                id: 301
                slot: 1
                turnNo: 8
                createdAt: 2025-10-25T12:00:00+00:00
                name: Before assault on capital
        400:
          description: Bad request due to invalid slot or name.
          content:
            application/json:
              schema:
                $ref: '#/components/schemas/ApiErrorDto'
              example:
                code: INVALID_INPUT
                message: One or more validation errors occurred.
        401:
          description: Unauthorized - user is not authenticated.
          content:
            application/json:
              schema:
                $ref: '#/components/schemas/ApiErrorDto'
              example:
                code: UNAUTHORIZED
                message: User ID claim not found. User must be authenticated.
        404:
          description: Not Found - game does not exist or user doesn't have access.
          content:
            application/json:
              schema:
                $ref: '#/components/schemas/ApiErrorDto'
              example:
                code: GAME_NOT_FOUND
                message: Game not found or you don't have access to it.
        409:
          description: Conflict - SAVE_CONFLICT on upsert failure.
          content:
            application/json:
              schema:
                $ref: '#/components/schemas/ApiErrorDto'
              example:
                code: SAVE_CONFLICT
                message: Could not create manual save due to a conflict. Please retry.
        500:
          description: Internal server error occurred.
          content:
            application/json:
              schema:
                $ref: '#/components/schemas/ApiErrorDto'
              example:
                code: INTERNAL_ERROR
                message: An error occurred while deleting the manual save.
  /v1/games/{id}/saves/manual/{slot}:
    delete:
      tags:
      - v1
      summary: Deletes a manual save in the specified slot (1..3) for a game.
      description: "Deletes the manual save for the given slot if it exists and the authenticated user has access\r\nto the game. Returns 204 No Content on success. Returns 404 if the game or the manual save\r\nin the specified slot does not exist or is not accessible.\r\n            \r\nSupports idempotency via the `X-Tenx-Idempotency-Key` header for safe retries."
      operationId: DeleteManualSave
      parameters:
      - name: id
        in: path
        description: The game ID.
        required: true
        schema:
          type: integer
          format: int64
      - name: slot
        in: path
        description: The manual save slot to delete (1..3).
        required: true
        schema:
          type: integer
          format: int32
      responses:
        204:
          description: Manual save deleted successfully.
        400:
          description: Bad request due to invalid slot.
          content:
            application/json:
              schema:
                $ref: '#/components/schemas/ApiErrorDto'
              example:
                code: INVALID_SLOT
                message: Slot must be between 1 and 3.
        401:
          description: Unauthorized - user is not authenticated.
          content:
            application/json:
              schema:
                $ref: '#/components/schemas/ApiErrorDto'
              example:
                code: UNAUTHORIZED
                message: User ID claim not found. User must be authenticated.
        404:
          description: Not Found - game or manual save does not exist or user doesn't have access.
          content:
            application/json:
              schema:
                $ref: '#/components/schemas/ApiErrorDto'
              example:
                code: SAVE_NOT_FOUND
                message: Manual save not found in the specified slot.
        500:
          description: Internal server error occurred.
          content:
            application/json:
              schema:
                $ref: '#/components/schemas/ApiErrorDto'
              example:
                code: INTERNAL_ERROR
                message: An error occurred while deleting the manual save.
  /v1/saves/{saveId}/load:
    post:
      tags:
      - v1
      summary: Loads a save into its game, replacing current state with the saved snapshot.
      description: "Loads a save into its game, replacing current state with the saved snapshot, subject to schema/version compatibility checks.\r\nReturns updated GameState and game id.\r\n\r\nSupports idempotency via the `X-Tenx-Idempotency-Key` header for safe retries.\r\n\r\nThe operation validates:\r\n- Ownership via RLS (save must belong to authenticated user via game ownership)\r\n- Schema version compatibility between save and current game state\r\n\r\nExample request:\r\n            \r\n    POST /v1/saves/123/load\r\n    X-Tenx-Idempotency-Key: unique-request-id-789\r\n    \r\n    {}\r\n            \r\nThe response includes the complete game state after loading the save."
      operationId: LoadSave
      parameters:
      - name: saveId
        in: path
        description: The save ID to load.
        required: true
        schema:
          type: integer
          format: int64
      requestBody:
        description: Empty command body.
        content:
          application/json; version=1.0:
            schema:
              $ref: '#/components/schemas/LoadSaveCommand'
          text/json; version=1.0:
            schema:
              $ref: '#/components/schemas/LoadSaveCommand'
          application/*+json; version=1.0:
            schema:
              $ref: '#/components/schemas/LoadSaveCommand'
      responses:
        200:
          description: Save loaded successfully. Returns the game ID and updated state.
          content:
            application/json:
              schema:
                $ref: '#/components/schemas/LoadSaveResponse'
              example:
                gameId: 42
                state:
                  game:
                    id: 42
                    turnNo: 5
                    activeParticipantId: 101
                    turnInProgress: false
                    status: active
                  map:
                    id: 1
                    code: standard_15x20
                    schemaVersion: 1
                    width: 8
                    height: 6
                  participants:
                  - id: 101
                    gameId: 42
                    kind: human
                    userId: a0000000-0000-0000-0000-000000000001
                    displayName: Commander Alex
                    isEliminated: false
                  - id: 102
                    gameId: 42
                    kind: ai
                    userId: 
                    displayName: Genghis Khan
                    isEliminated: false
                  units:
                  - id: 201
                    participantId: 101
                    typeCode: warrior
                    hp: 80
                    hasActed: true
                    tileId: 12
                    row: 1
                    col: 4
                  - id: 202
                    participantId: 101
                    typeCode: settler
                    hp: 50
                    hasActed: false
                    tileId: 15
                    row: 1
                    col: 7
                  - id: 203
                    participantId: 102
                    typeCode: warrior
                    hp: 100
                    hasActed: false
                    tileId: 43
                    row: 5
                    col: 3
                  cities:
                  - id: 301
                    participantId: 101
                    hp: 100
                    maxHp: 100
                    tileId: 3
                    row: 0
                    col: 3
                  - id: 302
                    participantId: 102
                    hp: 85
                    maxHp: 100
                    tileId: 45
                    row: 5
                    col: 5
                  cityTiles:
                  - cityId: 301
                    tileId: 3
                  - cityId: 301
                    tileId: 4
                  - cityId: 301
                    tileId: 11
                  - cityId: 302
                    tileId: 45
                  - cityId: 302
                    tileId: 44
                  - cityId: 302
                    tileId: 37
                  cityResources:
                  - cityId: 301
                    resourceType: food
                    amount: 12
                  - cityId: 301
                    resourceType: production
                    amount: 8
                  - cityId: 301
                    resourceType: gold
                    amount: 5
                  - cityId: 302
                    resourceType: food
                    amount: 8
                  - cityId: 302
                    resourceType: production
                    amount: 6
                  - cityId: 302
                    resourceType: gold
                    amount: 3
                  gameTiles:
                  - tileId: 3
                    resourceType: wheat
                    resourceAmount: 70
                  - tileId: 45
                    resourceType: iron
                    resourceAmount: 40
                  unitDefinitions:
                  - id: 1
                    code: warrior
                    isRanged: false
                    attack: 20
                    defence: 10
                    rangeMin: 0
                    rangeMax: 0
                    movePoints: 2
                    health: 100
                  - id: 2
                    code: settler
                    isRanged: false
                    attack: 0
                    defence: 5
                    rangeMin: 0
                    rangeMax: 0
                    movePoints: 2
                    health: 50
                  - id: 3
                    code: archer
                    isRanged: true
                    attack: 15
                    defence: 8
                    rangeMin: 2
                    rangeMax: 2
                    movePoints: 2
                    health: 80
                  turnSummary: 
        401:
          description: Unauthorized - user is not authenticated.
          content:
            application/json:
              schema:
                $ref: '#/components/schemas/ApiErrorDto'
              example:
                code: UNAUTHORIZED
                message: User ID claim not found. User must be authenticated.
        403:
          description: Forbidden - save does not belong to user via game ownership.
          content:
            application/json:
              schema:
                $ref: '#/components/schemas/ApiErrorDto'
              example:
                code: UNAUTHORIZED
                message: User ID claim not found. User must be authenticated.
        404:
          description: Not Found - save does not exist.
          content:
            application/json:
              schema:
                $ref: '#/components/schemas/ApiErrorDto'
              example:
                code: UNAUTHORIZED
                message: User ID claim not found. User must be authenticated.
        422:
          description: Unprocessable Entity - schema version mismatch.
          content:
            application/json:
              schema:
                $ref: '#/components/schemas/ApiErrorDto'
              example:
                code: UNAUTHORIZED
                message: User ID claim not found. User must be authenticated.
        500:
          description: Internal server error occurred.
          content:
            application/json:
              schema:
                $ref: '#/components/schemas/ApiErrorDto'
              example:
                code: INTERNAL_ERROR
                message: An error occurred while deleting the manual save.
  /v1/unit-definitions:
    get:
      tags:
      - v1
      summary: Gets all unit definitions.
      description: >-
        Returns the static list of unit types and their stats (attack, defense, movement, etc.).

        This data is read-only and cacheable.


        Supports conditional requests via ETag:

        - Response includes an ETag header representing the current data version

        - Clients can send If-None-Match header with the ETag value

        - If data hasn't changed, returns 304 Not Modified


        Sample response:

            {
              "items": [
                {
                  "id": 1,
                  "code": "warrior",
                  "isRanged": false,
                  "attack": 20,
                  "defence": 10,
                  "rangeMin": 0,
                  "rangeMax": 0,
                  "movePoints": 2,
                  "health": 100
                }
              ]
            }
      operationId: GetUnitDefinitions
      responses:
        200:
          description: Returns the list of unit definitions.
          content:
            application/json:
              schema:
                $ref: '#/components/schemas/UnitDefinitionDtoItemsResult'
              example:
                items:
                - id: 1
                  code: warrior
                  isRanged: false
                  attack: 20
                  defence: 10
                  rangeMin: 0
                  rangeMax: 0
                  movePoints: 2
                  health: 100
                - id: 2
                  code: archer
                  isRanged: true
                  attack: 15
                  defence: 5
                  rangeMin: 2
                  rangeMax: 3
                  movePoints: 2
                  health: 80
                - id: 3
                  code: cavalry
                  isRanged: false
                  attack: 25
                  defence: 8
                  rangeMin: 0
                  rangeMax: 0
                  movePoints: 4
                  health: 90
        304:
          description: Not Modified - cached version is still valid.
        500:
          description: Internal server error occurred.
components:
  schemas:
    ActionStateResponse:
      type: object
      properties:
        state:
          $ref: '#/components/schemas/GameStateDto'
      additionalProperties: false
    AnalyticsBatchCommand:
      type: object
      properties:
        events:
          type: array
          items:
            $ref: '#/components/schemas/AnalyticsEventItem'
          nullable: true
      additionalProperties: false
    AnalyticsBatchResponse:
      type: object
      properties:
        accepted:
          type: integer
          format: int32
      additionalProperties: false
    AnalyticsEventItem:
      type: object
      properties:
        eventType:
          type: string
          nullable: true
        gameId:
          type: integer
          format: int64
          nullable: true
        turnNo:
          type: integer
          format: int32
          nullable: true
        occurredAt:
          type: string
          format: date-time
          nullable: true
        clientRequestId:
          type: string
          nullable: true
        payload:
          nullable: true
      additionalProperties: false
    ApiErrorDto:
      type: object
      properties:
        code:
          type: string
          nullable: true
        message:
          type: string
          nullable: true
      additionalProperties: false
    AttackCityCommand:
      type: object
      properties:
        attackerUnitId:
          type: integer
          format: int64
        targetCityId:
          type: integer
          format: int64
      additionalProperties: false
    AttackUnitCommand:
      type: object
      properties:
        attackerUnitId:
          type: integer
          format: int64
        targetUnitId:
          type: integer
          format: int64
      additionalProperties: false
    CityInStateDto:
      type: object
      properties:
        id:
          type: integer
          format: int64
        participantId:
          type: integer
          format: int64
        hp:
          type: integer
          format: int32
        maxHp:
          type: integer
          format: int32
        tileId:
          type: integer
          format: int64
        row:
          type: integer
          format: int32
        col:
          type: integer
          format: int32
      additionalProperties: false
    CityResourceDto:
      type: object
      properties:
        cityId:
          type: integer
          format: int64
        resourceType:
          type: string
          nullable: true
        amount:
          type: integer
          format: int32
      additionalProperties: false
    CityTileLinkDto:
      type: object
      properties:
        cityId:
          type: integer
          format: int64
        tileId:
          type: integer
          format: int64
      additionalProperties: false
    ConfirmEmailRequestDto:
      type: object
      properties:
        email:
          type: string
          nullable: true
        token:
          type: string
          nullable: true
      additionalProperties: false
    CreateGameCommand:
      type: object
      properties:
        mapCode:
          type: string
          nullable: true
        settings:
          nullable: true
        displayName:
          type: string
          nullable: true
      additionalProperties: false
    CreateManualSaveCommand:
      type: object
      properties:
        slot:
          type: integer
          format: int32
        name:
          type: string
          nullable: true
      additionalProperties: false
    EndTurnCommand:
      type: object
      additionalProperties: false
    EndTurnResponse:
      type: object
      properties:
        state:
          $ref: '#/components/schemas/GameStateDto'
        turnSummary:
          nullable: true
        autosaveId:
          type: integer
          format: int64
      additionalProperties: false
    ForgotPasswordRequestDto:
      type: object
      properties:
        email:
          type: string
          nullable: true
      additionalProperties: false
    GameCreatedResponse:
      type: object
      properties:
        id:
          type: integer
          format: int64
        state:
          $ref: '#/components/schemas/GameStateDto'
      additionalProperties: false
    GameDetailDto:
      type: object
      properties:
        id:
          type: integer
          format: int64
        userId:
          type: string
          format: uuid
        mapId:
          type: integer
          format: int64
        mapSchemaVersion:
          type: integer
          format: int32
        turnNo:
          type: integer
          format: int32
        activeParticipantId:
          type: integer
          format: int64
          nullable: true
        turnInProgress:
          type: boolean
        status:
          type: string
          nullable: true
        startedAt:
          type: string
          format: date-time
        finishedAt:
          type: string
          format: date-time
          nullable: true
        lastTurnAt:
          type: string
          format: date-time
          nullable: true
        settings:
          nullable: true
      additionalProperties: false
    GameListItemDto:
      type: object
      properties:
        id:
          type: integer
          format: int64
        status:
          type: string
          nullable: true
        turnNo:
          type: integer
          format: int32
        mapId:
          type: integer
          format: int64
        mapSchemaVersion:
          type: integer
          format: int32
        startedAt:
          type: string
          format: date-time
        finishedAt:
          type: string
          format: date-time
          nullable: true
        lastTurnAt:
          type: string
          format: date-time
          nullable: true
      additionalProperties: false
    GameListItemDtoPagedResult:
      required:
      - items
      type: object
      properties:
        items:
          type: array
          items:
            $ref: '#/components/schemas/GameListItemDto'
          nullable: true
        page:
          type: integer
          format: int32
        pageSize:
          type: integer
          format: int32
        total:
          type: integer
          format: int32
          nullable: true
      additionalProperties: false
    GameSavesListDto:
      type: object
      properties:
        manual:
          type: array
          items:
            $ref: '#/components/schemas/SaveManualDto'
          nullable: true
        autosaves:
          type: array
          items:
            $ref: '#/components/schemas/SaveAutosaveDto'
          nullable: true
      additionalProperties: false
    GameStateDto:
      type: object
      properties:
        game:
          $ref: '#/components/schemas/GameStateGameDto'
        map:
          $ref: '#/components/schemas/GameStateMapDto'
        participants:
          type: array
          items:
            $ref: '#/components/schemas/ParticipantDto'
          nullable: true
        units:
          type: array
          items:
            $ref: '#/components/schemas/UnitInStateDto'
          nullable: true
        cities:
          type: array
          items:
            $ref: '#/components/schemas/CityInStateDto'
          nullable: true
        cityTiles:
          type: array
          items:
            $ref: '#/components/schemas/CityTileLinkDto'
          nullable: true
        cityResources:
          type: array
          items:
            $ref: '#/components/schemas/CityResourceDto'
          nullable: true
        gameTiles:
          type: array
          items:
            $ref: '#/components/schemas/GameTileStateDto'
          nullable: true
        unitDefinitions:
          type: array
          items:
            $ref: '#/components/schemas/UnitDefinitionDto'
          nullable: true
        turnSummary:
          nullable: true
      additionalProperties: false
    GameStateGameDto:
      type: object
      properties:
        id:
          type: integer
          format: int64
        turnNo:
          type: integer
          format: int32
        activeParticipantId:
          type: integer
          format: int64
          nullable: true
        turnInProgress:
          type: boolean
        status:
          type: string
          nullable: true
      additionalProperties: false
    GameStateMapDto:
      type: object
      properties:
        id:
          type: integer
          format: int64
        code:
          type: string
          nullable: true
        schemaVersion:
          type: integer
          format: int32
        width:
          type: integer
          format: int32
        height:
          type: integer
          format: int32
      additionalProperties: false
    GameTileStateDto:
      type: object
      properties:
        tileId:
          type: integer
          format: int64
        resourceType:
          type: string
          nullable: true
        resourceAmount:
          type: integer
          format: int32
      additionalProperties: false
    GridPosition:
      type: object
      properties:
        row:
          type: integer
          format: int32
        col:
          type: integer
          format: int32
      additionalProperties: false
    LoadSaveCommand:
      type: object
      additionalProperties: false
    LoadSaveResponse:
      type: object
      properties:
        gameId:
          type: integer
          format: int64
        state:
          $ref: '#/components/schemas/GameStateDto'
      additionalProperties: false
    LoginRequestDto:
      type: object
      properties:
        email:
          type: string
          nullable: true
        password:
          type: string
          nullable: true
        rememberMe:
          type: boolean
      additionalProperties: false
    MapDto:
      type: object
      properties:
        id:
          type: integer
          format: int64
        code:
          type: string
          nullable: true
        schemaVersion:
          type: integer
          format: int32
        width:
          type: integer
          format: int32
        height:
          type: integer
          format: int32
      additionalProperties: false
    MapTileDto:
      type: object
      properties:
        id:
          type: integer
          format: int64
        row:
          type: integer
          format: int32
        col:
          type: integer
          format: int32
        terrain:
          type: string
          nullable: true
        resourceType:
          type: string
          nullable: true
        resourceAmount:
          type: integer
          format: int32
      additionalProperties: false
    MapTileDtoPagedResult:
      required:
      - items
      type: object
      properties:
        items:
          type: array
          items:
            $ref: '#/components/schemas/MapTileDto'
          nullable: true
        page:
          type: integer
          format: int32
        pageSize:
          type: integer
          format: int32
        total:
          type: integer
          format: int32
          nullable: true
      additionalProperties: false
    MoveUnitCommand:
      type: object
      properties:
        unitId:
          type: integer
          format: int64
        to:
          $ref: '#/components/schemas/GridPosition'
      additionalProperties: false
    ParticipantDto:
      type: object
      properties:
        id:
          type: integer
          format: int64
        gameId:
          type: integer
          format: int64
        kind:
          type: string
          nullable: true
        userId:
          type: string
          format: uuid
          nullable: true
        displayName:
          type: string
          nullable: true
        isEliminated:
          type: boolean
      additionalProperties: false
    ProblemDetails:
      type: object
      properties:
        type:
          type: string
          nullable: true
        title:
          type: string
          nullable: true
        status:
          type: integer
          format: int32
          nullable: true
        detail:
          type: string
          nullable: true
        instance:
          type: string
          nullable: true
      additionalProperties: {}
    RegisterRequestDto:
      required:
      - confirm
      - email
      - password
      type: object
      properties:
        email:
          minLength: 1
          type: string
          format: email
        password:
          minLength: 8
          type: string
        confirm:
          minLength: 8
          type: string
      additionalProperties: false
    ResendVerificationRequestDto:
      type: object
      properties:
        email:
          type: string
          nullable: true
      additionalProperties: false
    ResetPasswordRequestDto:
      required:
      - confirm
      - email
      - password
      - token
      type: object
      properties:
        email:
          minLength: 1
          type: string
          format: email
        token:
          minLength: 1
          type: string
        password:
          minLength: 8
          type: string
        confirm:
          minLength: 1
          type: string
      additionalProperties: false
    SaveAutosaveDto:
      type: object
      properties:
        id:
          type: integer
          format: int64
        turnNo:
          type: integer
          format: int32
        createdAt:
          type: string
          format: date-time
      additionalProperties: false
    SaveCreatedDto:
      type: object
      properties:
        id:
          type: integer
          format: int64
        slot:
          type: integer
          format: int32
        turnNo:
          type: integer
          format: int32
        createdAt:
          type: string
          format: date-time
        name:
          type: string
          nullable: true
      additionalProperties: false
    SaveManualDto:
      type: object
      properties:
        id:
          type: integer
          format: int64
        slot:
          type: integer
          format: int32
        turnNo:
          type: integer
          format: int32
        createdAt:
          type: string
          format: date-time
        name:
          type: string
          nullable: true
      additionalProperties: false
    TurnDto:
      type: object
      properties:
        id:
          type: integer
          format: int64
        turnNo:
          type: integer
          format: int32
        participantId:
          type: integer
          format: int64
        committedAt:
          type: string
          format: date-time
        durationMs:
          type: integer
          format: int32
          nullable: true
        summary:
          nullable: true
      additionalProperties: false
    TurnDtoPagedResult:
      required:
      - items
      type: object
      properties:
        items:
          type: array
          items:
            $ref: '#/components/schemas/TurnDto'
          nullable: true
        page:
          type: integer
          format: int32
        pageSize:
          type: integer
          format: int32
        total:
          type: integer
          format: int32
          nullable: true
      additionalProperties: false
    UnitDefinitionDto:
      type: object
      properties:
        id:
          type: integer
          format: int64
        code:
          type: string
          nullable: true
        isRanged:
          type: boolean
        attack:
          type: integer
          format: int32
        defence:
          type: integer
          format: int32
        rangeMin:
          type: integer
          format: int32
        rangeMax:
          type: integer
          format: int32
        movePoints:
          type: integer
          format: int32
        health:
          type: integer
          format: int32
      additionalProperties: false
    UnitDefinitionDtoItemsResult:
      required:
      - items
      type: object
      properties:
        items:
          type: array
          items:
            $ref: '#/components/schemas/UnitDefinitionDto'
          nullable: true
      additionalProperties: false
    UnitInStateDto:
      type: object
      properties:
        id:
          type: integer
          format: int64
        participantId:
          type: integer
          format: int64
        typeCode:
          type: string
          nullable: true
        hp:
          type: integer
          format: int32
        hasActed:
          type: boolean
        tileId:
          type: integer
          format: int64
        row:
          type: integer
          format: int32
        col:
          type: integer
          format: int32
      additionalProperties: false<|MERGE_RESOLUTION|>--- conflicted
+++ resolved
@@ -23,26 +23,16 @@
               - eventType: turn_end
                 gameId: 42
                 turnNo: 5
-<<<<<<< HEAD
-                occurredAt: 2025-11-18T19:54:51.239426+00:00
-                clientRequestId: f21ddd86-c584-446b-8a7c-67a4fe0dc0d6
-=======
                 occurredAt: 2025-11-20T16:50:24.7274882+00:00
                 clientRequestId: 78023f2e-4b07-48aa-a7d4-fc4127392530
->>>>>>> 8be61be2
                 payload:
                   fps: 58
                   latencyMs: 120
               - eventType: autosave
                 gameId: 42
                 turnNo: 5
-<<<<<<< HEAD
-                occurredAt: 2025-11-18T19:54:51.2395054+00:00
-                clientRequestId: f038b25c-c043-49da-9dc1-62d62da4bf2f
-=======
                 occurredAt: 2025-11-20T16:50:24.7275952+00:00
                 clientRequestId: ef2d3a57-6a51-4c70-9231-a24119b50508
->>>>>>> 8be61be2
                 payload: 
           text/json; version=1.0:
             schema:
@@ -52,26 +42,16 @@
               - eventType: turn_end
                 gameId: 42
                 turnNo: 5
-<<<<<<< HEAD
-                occurredAt: 2025-11-18T19:54:51.239426+00:00
-                clientRequestId: f21ddd86-c584-446b-8a7c-67a4fe0dc0d6
-=======
                 occurredAt: 2025-11-20T16:50:24.7274882+00:00
                 clientRequestId: 78023f2e-4b07-48aa-a7d4-fc4127392530
->>>>>>> 8be61be2
                 payload:
                   fps: 58
                   latencyMs: 120
               - eventType: autosave
                 gameId: 42
                 turnNo: 5
-<<<<<<< HEAD
-                occurredAt: 2025-11-18T19:54:51.2395054+00:00
-                clientRequestId: f038b25c-c043-49da-9dc1-62d62da4bf2f
-=======
                 occurredAt: 2025-11-20T16:50:24.7275952+00:00
                 clientRequestId: ef2d3a57-6a51-4c70-9231-a24119b50508
->>>>>>> 8be61be2
                 payload: 
           application/*+json; version=1.0:
             schema:
@@ -81,26 +61,16 @@
               - eventType: turn_end
                 gameId: 42
                 turnNo: 5
-<<<<<<< HEAD
-                occurredAt: 2025-11-18T19:54:51.239426+00:00
-                clientRequestId: f21ddd86-c584-446b-8a7c-67a4fe0dc0d6
-=======
                 occurredAt: 2025-11-20T16:50:24.7274882+00:00
                 clientRequestId: 78023f2e-4b07-48aa-a7d4-fc4127392530
->>>>>>> 8be61be2
                 payload:
                   fps: 58
                   latencyMs: 120
               - eventType: autosave
                 gameId: 42
                 turnNo: 5
-<<<<<<< HEAD
-                occurredAt: 2025-11-18T19:54:51.2395054+00:00
-                clientRequestId: f038b25c-c043-49da-9dc1-62d62da4bf2f
-=======
                 occurredAt: 2025-11-20T16:50:24.7275952+00:00
                 clientRequestId: ef2d3a57-6a51-4c70-9231-a24119b50508
->>>>>>> 8be61be2
                 payload: 
       responses:
         202:
@@ -581,13 +551,6 @@
                   - cityId: 302
                     resourceType: production
                     amount: 2
-                  gameTiles:
-                  - tileId: 3
-                    resourceType: wheat
-                    resourceAmount: 80
-                  - tileId: 45
-                    resourceType: iron
-                    resourceAmount: 50
                   unitDefinitions:
                   - id: 1
                     code: warrior
@@ -754,13 +717,6 @@
                 - cityId: 302
                   resourceType: gold
                   amount: 3
-                gameTiles:
-                - tileId: 3
-                  resourceType: wheat
-                  resourceAmount: 70
-                - tileId: 45
-                  resourceType: iron
-                  resourceAmount: 40
                 unitDefinitions:
                 - id: 1
                   code: warrior
@@ -1139,13 +1095,6 @@
                   - cityId: 302
                     resourceType: production
                     amount: 3
-                  gameTiles:
-                  - tileId: 3
-                    resourceType: wheat
-                    resourceAmount: 75
-                  - tileId: 45
-                    resourceType: iron
-                    resourceAmount: 42
                   unitDefinitions:
                   - id: 1
                     code: warrior
@@ -1344,13 +1293,6 @@
                   - cityId: 302
                     resourceType: production
                     amount: 3
-                  gameTiles:
-                  - tileId: 3
-                    resourceType: wheat
-                    resourceAmount: 75
-                  - tileId: 45
-                    resourceType: iron
-                    resourceAmount: 42
                   unitDefinitions:
                   - id: 1
                     code: warrior
@@ -1546,13 +1488,6 @@
                   - cityId: 302
                     resourceType: production
                     amount: 3
-                  gameTiles:
-                  - tileId: 3
-                    resourceType: wheat
-                    resourceAmount: 75
-                  - tileId: 45
-                    resourceType: iron
-                    resourceAmount: 42
                   unitDefinitions:
                   - id: 1
                     code: warrior
@@ -1740,13 +1675,6 @@
                   - cityId: 302
                     resourceType: iron
                     amount: 1
-                  gameTiles:
-                  - tileId: 3
-                    resourceType: wheat
-                    resourceAmount: 74
-                  - tileId: 45
-                    resourceType: iron
-                    resourceAmount: 18
                   unitDefinitions:
                   - id: 1
                     code: warrior
@@ -2286,13 +2214,6 @@
                   - cityId: 302
                     resourceType: gold
                     amount: 3
-                  gameTiles:
-                  - tileId: 3
-                    resourceType: wheat
-                    resourceAmount: 70
-                  - tileId: 45
-                    resourceType: iron
-                    resourceAmount: 40
                   unitDefinitions:
                   - id: 1
                     code: warrior
@@ -2771,11 +2692,6 @@
           items:
             $ref: '#/components/schemas/CityResourceDto'
           nullable: true
-        gameTiles:
-          type: array
-          items:
-            $ref: '#/components/schemas/GameTileStateDto'
-          nullable: true
         unitDefinitions:
           type: array
           items:
@@ -2819,19 +2735,6 @@
           type: integer
           format: int32
         height:
-          type: integer
-          format: int32
-      additionalProperties: false
-    GameTileStateDto:
-      type: object
-      properties:
-        tileId:
-          type: integer
-          format: int64
-        resourceType:
-          type: string
-          nullable: true
-        resourceAmount:
           type: integer
           format: int32
       additionalProperties: false
